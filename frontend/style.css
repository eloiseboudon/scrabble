:root {
  --color-primary: #F1D87A;
  --color-secondary: #deb317;
}

body {
  font-family: Arial, sans-serif;
  display: flex;
  flex-direction: column;
  align-items: center;
  gap: 1rem;
  margin: 0;
  padding: 1rem;
  background-color: var(--color-primary);
  color: #333;
}

#app {}

.game {
  background-color: #fff;
  padding: 10px;
  margin: 10px;
}

.validation {
  display: flex;
  justify-content: center;
  margin-top: 10px;
}

.validation button {
  margin: 0 5px;
  padding: 0.5rem 1rem;
  border: none;
  border-radius: 10px;
  color: #fff;
  cursor: pointer;
  background: linear-gradient(to bottom, #F6BA79, #F29C3F);
  box-shadow: 0 4px 0 #c7762e;
  display: flex;
  align-items: center;
  justify-content: center;
  gap: 0.25rem;
  text-decoration: none;
}

<<<<<<< HEAD
  button {
    margin: 0 5px;
    background-color: #F29C3F;
    color: #fff;
    border: none;
    padding: 0.5rem 1rem;
    text-decoration: none;
    cursor: pointer;
    border-radius: 10px;
    display: flex;
    align-items: center;
  }
=======
.validation button:hover {
  background: linear-gradient(to bottom, #F9C68A, #F6BA79);
}
>>>>>>> 212e2577

.validation button:active {
  box-shadow: 0 2px 0 #c7762e;
  transform: translateY(2px);
}

<<<<<<< HEAD
  svg {
    width: 20px;
    margin-right: 5px;
  }
=======
.validation svg {
  width: 20px;
  height: 20px;
>>>>>>> 212e2577
}

.scrabble-grid {
  margin: 10px;
}

.rack {
  display: flex;
  gap: 4px;
  justify-content: center;
}

.tile {
  width: 30px;
  height: 30px;
  border: 1px solid #333;
  background: linear-gradient(to bottom, #F1D87A, #deb317);
  display: flex;
  justify-content: center;
  align-items: center;
  font-weight: bold;
  cursor: grab;
  user-select: none;
  position: relative;
  border-radius: 10px;

}

.points {
  position: absolute;
  bottom: 2px;
  right: 2px;
  font-size: 0.6rem;
  font-weight: normal;
}

button,
.nav a {
  background-color: var(--color-secondary);
  color: #333;
  border: none;
  padding: 0.5rem 1rem;
  text-decoration: none;
  cursor: pointer;
}

button:hover,
.nav a:hover {
  background-color: #c9a715;
}

#app .home {
  background-color: #fff;
  margin: 10px;
  padding: 10px;

  ul {
    list-style-type: none;
    padding: 0;
    margin: 0;
  }
}

#app .home .game-menu {
  border: 1px solid black;
  border-radius: 10px;
  padding: 10px;
  width: 100vh;
}<|MERGE_RESOLUTION|>--- conflicted
+++ resolved
@@ -44,8 +44,6 @@
   gap: 0.25rem;
   text-decoration: none;
 }
-
-<<<<<<< HEAD
   button {
     margin: 0 5px;
     background-color: #F29C3F;
@@ -58,27 +56,22 @@
     display: flex;
     align-items: center;
   }
-=======
+
 .validation button:hover {
   background: linear-gradient(to bottom, #F9C68A, #F6BA79);
 }
->>>>>>> 212e2577
 
 .validation button:active {
   box-shadow: 0 2px 0 #c7762e;
   transform: translateY(2px);
 }
-
-<<<<<<< HEAD
   svg {
     width: 20px;
     margin-right: 5px;
   }
-=======
 .validation svg {
   width: 20px;
   height: 20px;
->>>>>>> 212e2577
 }
 
 .scrabble-grid {
