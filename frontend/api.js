const { protocol, hostname } = window.location;
const defaultPort = hostname === 'localhost' ? '8000' : '8001';
export const API_BASE =
<<<<<<< HEAD
  import.meta.env.VITE_API_BASE || `${protocol}//${hostname}:${defaultPort}`;

console.log('[api] protocol:', protocol, 'hostname:', hostname, 'defaultPort:', defaultPort);
console.log('[api] using API_BASE:', API_BASE);
=======
    import.meta.env.VITE_API_BASE || `${protocol}//${hostname}:${defaultPort}`;
>>>>>>> 4122fab6
<|MERGE_RESOLUTION|>--- conflicted
+++ resolved
@@ -1,11 +1,7 @@
 const { protocol, hostname } = window.location;
 const defaultPort = hostname === 'localhost' ? '8000' : '8001';
 export const API_BASE =
-<<<<<<< HEAD
   import.meta.env.VITE_API_BASE || `${protocol}//${hostname}:${defaultPort}`;
 
 console.log('[api] protocol:', protocol, 'hostname:', hostname, 'defaultPort:', defaultPort);
 console.log('[api] using API_BASE:', API_BASE);
-=======
-    import.meta.env.VITE_API_BASE || `${protocol}//${hostname}:${defaultPort}`;
->>>>>>> 4122fab6
