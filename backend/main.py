"""FastAPI backend for Scrabble application."""

from fastapi import Depends, FastAPI, HTTPException
from fastapi.middleware.cors import CORSMiddleware
from pydantic import BaseModel
from sqlalchemy.orm import Session
import hashlib
import logging
import random

from . import game as game_module, models
from .database import get_db
from .game import DICTIONARY, draw_tiles, load_game_state, place_tiles, reset_game

logger = logging.getLogger(__name__)

app = FastAPI()

app.add_middleware(
    CORSMiddleware,
    allow_origins=["*"],
    allow_credentials=True,
    allow_methods=["*"],
    allow_headers=["*"],
)


@app.get("/health")
def health() -> dict[str, str]:
    """Health check endpoint."""
    return {"status": "ok"}


@app.get("/validate")
def validate(word: str) -> dict[str, bool]:
    """Validate a word against the ODS8 dictionary."""
    return {"valid": word.upper() in DICTIONARY}


class Placement(BaseModel):
    row: int
    col: int
    letter: str
    blank: bool = False


class StartRequest(BaseModel):
    user_id: int | None = None
    max_players: int = 2
    vs_computer: bool = False


class CreateGameRequest(BaseModel):
    max_players: int = 2
    vs_computer: bool = False


class JoinGameRequest(BaseModel):
    user_id: int | None = None
    is_computer: bool = False


class MoveRequest(BaseModel):
    player_id: int
    placements: list[Placement]


class ExchangeRequest(BaseModel):
    player_id: int
    letters: list[str]


class PassRequest(BaseModel):
    player_id: int


class ChallengeRequest(BaseModel):
    player_id: int


class ResignRequest(BaseModel):
    player_id: int


class FinishRequest(BaseModel):
    game_id: int


class GameInfo(BaseModel):
    id: int
    player_id: int


class GamesResponse(BaseModel):
    ongoing: list[GameInfo]
    finished: list[GameInfo]


class Tile(BaseModel):
    row: int
    col: int
    letter: str


class GameState(BaseModel):
    rack: list[str]
    tiles: list[Tile]
    bag_count: int
    next_player_id: int
    scores: dict[int, int]
    passes_in_a_row: int
    phase: str


def _state_response(game: models.Game, players: list[models.GamePlayer]) -> dict[str, object]:
    """Build a state dictionary with common game fields."""
    return {
        "next_player_id": game.next_player_id if game.next_player_id is not None else 0,
        "bag_count": len(game_module.bag),
        "scores": {p.id: p.score for p in players},
        "passes_in_a_row": game.passes_in_a_row,
        "phase": game.phase,
    }


def _maybe_play_bot(
    game_id: int, game: models.Game, db: Session
) -> tuple[list[models.GamePlayer], list[tuple[int, int, str, bool]] | None, int]:
    """Attempt to play a bot move if it's the bot's turn.

    Returns updated players list, the bot move if any, and the bot score.
    """
<<<<<<< HEAD
    logger.info(
        "Checking bot move for game %s: next=%s vs_computer=%s",
        game_id,
        game.next_player_id,
        game.vs_computer,
    )
    players = db.query(models.GamePlayer).filter_by(game_id=game_id).all()
    bot_move: list[tuple[int, int, str, bool]] | None = None
    bot_score = 0
    if not game.vs_computer:
        logger.debug("Game %s is not against a computer", game_id)
        return players, bot_move, bot_score

    bot_player = next((p for p in players if p.is_computer), None)
    if not bot_player:
        logger.warning("Game %s marked vs_computer but no bot player found", game_id)
        return players, bot_move, bot_score

    if game.next_player_id != bot_player.id:
        logger.debug(
            "Game %s bot player id %s but next player is %s",
            game_id,
            bot_player.id,
            game.next_player_id,
        )
        return players, bot_move, bot_score

    # Ensure in-memory board matches persisted state before generating a move
    tiles = db.query(models.PlacedTile).filter_by(game_id=game_id).all()
    load_game_state([(t.x, t.y, t.letter) for t in tiles], [p.rack for p in players])

    logger.info("Game %s bot %s attempting move", game_id, bot_player.id)
    move = game_module.bot_turn(list(bot_player.rack))
    logger.debug("Game %s bot_turn result: %s", game_id, move)
    if not move:
        logger.info("Game %s bot could not find a move", game_id)
        return players, bot_move, bot_score

    move_tiles, _ = move
    if move_tiles:
        try:
            bot_score = place_tiles(move_tiles)
            logger.info(
                "Game %s bot placed tiles %s scoring %s",
                game_id,
                move_tiles,
                bot_score,
            )
        except ValueError as exc:
            logger.warning(
                "Game %s bot produced invalid move %s: %s",
                game_id,
                move_tiles,
                exc,
            )
            move_tiles = []
    if not move_tiles:
        logger.info("Game %s bot has no valid move", game_id)
        return players, bot_move, bot_score

    bot_move = move_tiles
    rack_bot = list(bot_player.rack)
    for r, c, letter, blank in bot_move:
        tile = models.PlacedTile(
            game_id=game_id,
            player_id=bot_player.id,
            x=r,
            y=c,
            letter=letter.upper(),
        )
        db.add(tile)
        ltr = "?" if blank else letter.upper()
        if ltr in rack_bot:
            rack_bot.remove(ltr)
    drawn_bot = draw_tiles(7 - len(rack_bot))
    rack_bot.extend(drawn_bot)
    bot_player.rack = "".join(rack_bot)
    bot_player.score += bot_score
    players_sorted = sorted(players, key=lambda pl: pl.id)
    idx_bot = next(i for i, pl in enumerate(players_sorted) if pl.id == bot_player.id)
    game.next_player_id = players_sorted[(idx_bot + 1) % len(players_sorted)].id
    game.passes_in_a_row = 0
    db.commit()
    logger.info(
        "Game %s bot move committed, next player %s", game_id, game.next_player_id
    )
    players = db.query(models.GamePlayer).filter_by(game_id=game_id).all()
=======
    players = db.query(models.GamePlayer).filter_by(game_id=game_id).all()
    bot_move: list[tuple[int, int, str, bool]] | None = None
    bot_score = 0
    if game.vs_computer:
        bot_player = next((p for p in players if p.is_computer), None)
        if bot_player and game.next_player_id == bot_player.id:
            move = game_module.bot_turn(list(bot_player.rack))
            if move:
                move_tiles, _ = move
                if move_tiles:
                    try:
                        bot_score = place_tiles(move_tiles)
                    except ValueError:
                        move_tiles = []
                if move_tiles:
                    bot_move = move_tiles
                    rack_bot = list(bot_player.rack)
                    for r, c, letter, blank in bot_move:
                        tile = models.PlacedTile(
                            game_id=game_id,
                            player_id=bot_player.id,
                            x=r,
                            y=c,
                            letter=letter.upper(),
                        )
                        db.add(tile)
                        ltr = "?" if blank else letter.upper()
                        if ltr in rack_bot:
                            rack_bot.remove(ltr)
                    drawn_bot = draw_tiles(7 - len(rack_bot))
                    rack_bot.extend(drawn_bot)
                    bot_player.rack = "".join(rack_bot)
                    bot_player.score += bot_score
                    players_sorted = sorted(players, key=lambda pl: pl.id)
                    idx_bot = next(
                        i for i, pl in enumerate(players_sorted) if pl.id == bot_player.id
                    )
                    game.next_player_id = players_sorted[(idx_bot + 1) % len(players_sorted)].id
                    game.passes_in_a_row = 0
                    db.commit()
                    players = db.query(models.GamePlayer).filter_by(game_id=game_id).all()
>>>>>>> bc97a7c8
    return players, bot_move, bot_score


class AuthRequest(BaseModel):
    """Request model for user authentication."""
    username: str
    password: str


class UserLookupResponse(BaseModel):
    """Response model for user lookup by username."""
    user_id: int


@app.post("/register")
def register(req: AuthRequest, db: Session = Depends(get_db)) -> dict[str, int]:
    """Create a new user and return its identifier."""
    if db.query(models.User).filter_by(username=req.username).first():
        raise HTTPException(status_code=400, detail="Username already exists")
    hashed = hashlib.sha256(req.password.encode()).hexdigest()
    user = models.User(username=req.username, hashed_password=hashed)
    db.add(user)
    db.commit()
    return {"user_id": user.id}


@app.post("/login")
def login(req: AuthRequest, db: Session = Depends(get_db)) -> dict[str, int]:
    """Authenticate a user and return its identifier."""
    hashed = hashlib.sha256(req.password.encode()).hexdigest()
    user = (
        db.query(models.User)
        .filter_by(username=req.username, hashed_password=hashed)
        .first()
    )
    if user is None:
        raise HTTPException(status_code=401, detail="Invalid credentials")
    return {"user_id": user.id}


@app.get("/users/by-username")
def get_user_by_username(
    username: str, db: Session = Depends(get_db)
) -> UserLookupResponse:
    """Retrieve a user's identifier by their username."""
    user = db.query(models.User).filter_by(username=username).first()
    if user is None:
        raise HTTPException(status_code=404, detail="user_not_found")
    return UserLookupResponse(user_id=user.id)


@app.post("/start")
def start(req: StartRequest, db: Session = Depends(get_db)) -> dict[str, int | list[str]]:
    """Start a new game and return identifiers and an initial rack."""
    reset_game()
    game = models.Game(max_players=req.max_players, vs_computer=req.vs_computer)
    db.add(game)
    db.flush()
    rack = draw_tiles(7)
    player = models.GamePlayer(game_id=game.id, user_id=req.user_id, rack="".join(rack))
    db.add(player)
    db.commit()
    return {"game_id": game.id, "player_id": player.id, "rack": rack}


@app.post("/finish")
def finish(req: FinishRequest, db: Session = Depends(get_db)) -> dict[str, str]:
    """Mark a game as finished."""
    game = db.get(models.Game, req.game_id)
    if game is None:
        raise HTTPException(status_code=404, detail="Game not found")
    game.finished = True
    db.commit()
    return {"status": "ok"}


@app.get("/games")
def list_games(user_id: int, db: Session = Depends(get_db)) -> GamesResponse:
    """Return games for a user, separated by status."""
    records = (
        db.query(models.Game, models.GamePlayer)
        .join(models.GamePlayer)
        .filter(models.GamePlayer.user_id == user_id)
        .all()
    )
    ongoing: list[GameInfo] = []
    finished: list[GameInfo] = []
    for game, player in records:
        info = GameInfo(id=game.id, player_id=player.id)
        if game.finished:
            finished.append(info)
        else:
            ongoing.append(info)
    return GamesResponse(ongoing=ongoing, finished=finished)


@app.get("/game")
def get_game(game_id: int, player_id: int, db: Session = Depends(get_db)) -> GameState:
    """Retrieve a game's state, rebuilding board and returning rack and tiles."""
    tiles = db.query(models.PlacedTile).filter_by(game_id=game_id).all()
    players = db.query(models.GamePlayer).filter_by(game_id=game_id).all()
    game = db.get(models.Game, game_id)
    if game is None:
        raise HTTPException(status_code=404, detail="Game not found")
    load_game_state([(t.x, t.y, t.letter) for t in tiles], [p.rack for p in players])
    player = (
        db.query(models.GamePlayer)
        .filter_by(game_id=game_id, id=player_id)
        .first()
    )
    if player is None:
        raise HTTPException(status_code=404, detail="Player not found")
    state = _state_response(game, players)
    return GameState(
        rack=list(player.rack),
        tiles=[Tile(row=t.x, col=t.y, letter=t.letter) for t in tiles],
        **state,
    )


@app.get("/draw")
def draw(n: int, player_id: int, db: Session = Depends(get_db)) -> dict[str, list[str]]:
    """Draw *n* new tiles from the bag and update the player's rack."""
    letters = draw_tiles(n)
    player = db.get(models.GamePlayer, player_id)
    if player is None:
        raise HTTPException(status_code=404, detail="Player not found")
    player.rack += "".join(letters)
    db.commit()
    return {"letters": letters}


@app.post("/games")
def create_game(req: CreateGameRequest, db: Session = Depends(get_db)) -> dict[str, int]:
    """Create a new game and return its identifier."""
    game = models.Game(max_players=req.max_players, vs_computer=req.vs_computer)
    db.add(game)
    db.commit()
    return {"game_id": game.id}


@app.post("/games/{game_id}/join")
def join_game(game_id: int, req: JoinGameRequest, db: Session = Depends(get_db)) -> dict[str, int]:
    """Join an existing game and return the created player identifier."""
    game = db.get(models.Game, game_id)
    if game is None:
        raise HTTPException(status_code=404, detail="Game not found")
    if game.started:
        raise HTTPException(status_code=409, detail="game_already_started")
    count = db.query(models.GamePlayer).filter_by(game_id=game_id).count()
    if count >= game.max_players:
        raise HTTPException(status_code=409, detail="game_full")
    player = models.GamePlayer(
        game_id=game_id,
        user_id=req.user_id,
        is_computer=req.is_computer,
        rack="",
    )
    db.add(player)
    db.commit()
    return {"player_id": player.id}


@app.post("/games/{game_id}/start")
def start_game(
    game_id: int, seed: int | None = None, db: Session = Depends(get_db)
) -> dict[str, object]:
    """Start a game once enough players have joined."""
    game = db.get(models.Game, game_id)
    if game is None:
        raise HTTPException(status_code=404, detail="Game not found")
    players = db.query(models.GamePlayer).filter_by(game_id=game_id).all()
    if len(players) < 2:
        raise HTTPException(status_code=400, detail="insufficient_players")
    if seed is not None:
        random.seed(seed)
    reset_game()
    info: list[dict[str, object]] = []
    for p in players:
        rack = draw_tiles(7)
        p.rack = "".join(rack)
        p.score = 0
        info.append({"player_id": p.id, "rack": rack})
    game.started = True
    game.phase = "running"
    game.next_player_id = players[0].id
    game.passes_in_a_row = 0
    db.commit()
    state = _state_response(game, players)
    return {"players": info, **state}


@app.post("/games/{game_id}/play")
def play_move(game_id: int, req: MoveRequest, db: Session = Depends(get_db)) -> dict[str, object]:
    """Play a move in the specified game and return updated state."""
    game = db.get(models.Game, game_id)
    if game is None:
        raise HTTPException(status_code=404, detail="Game not found")
    if req.player_id != game.next_player_id:
        raise HTTPException(status_code=409, detail="not_your_turn")
    tiles = db.query(models.PlacedTile).filter_by(game_id=game_id).all()
    players = db.query(models.GamePlayer).filter_by(game_id=game_id).all()
    load_game_state([(t.x, t.y, t.letter) for t in tiles], [p.rack for p in players])
    try:
        score = place_tiles([(p.row, p.col, p.letter.upper(), p.blank) for p in req.placements])
    except ValueError as exc:  # pragma: no cover - validation passthrough
        raise HTTPException(status_code=400, detail=str(exc))
    for p in req.placements:
        tile = models.PlacedTile(
            game_id=game_id,
            player_id=req.player_id,
            x=p.row,
            y=p.col,
            letter=p.letter.upper(),
        )
        db.add(tile)
    player = db.get(models.GamePlayer, req.player_id)
    if player is None or player.game_id != game_id:
        raise HTTPException(status_code=404, detail="Player not found")
    rack_list = list(player.rack)
    for p in req.placements:
        letter = "?" if p.blank else p.letter.upper()
        if letter in rack_list:
            rack_list.remove(letter)
    drawn = draw_tiles(7 - len(rack_list))
    rack_list.extend(drawn)
    player.rack = "".join(rack_list)
    player.score += score
    players_sorted = sorted(players, key=lambda pl: pl.id)
    idx = next(i for i, pl in enumerate(players_sorted) if pl.id == req.player_id)
    game.next_player_id = players_sorted[(idx + 1) % len(players_sorted)].id
    game.passes_in_a_row = 0
    db.commit()

    players, bot_move, bot_score = _maybe_play_bot(game_id, game, db)

    state = _state_response(game, players)
    state["score"] = score
    if bot_move:
        state["bot_move"] = bot_move
        state["bot_score"] = bot_score
    return state


@app.post("/games/{game_id}/exchange")
def exchange_tiles(
    game_id: int, req: ExchangeRequest, db: Session = Depends(get_db)
) -> dict[str, list[str]]:
    """Exchange tiles from the player's rack with new ones."""
    tiles = db.query(models.PlacedTile).filter_by(game_id=game_id).all()
    players = db.query(models.GamePlayer).filter_by(game_id=game_id).all()
    load_game_state([(t.x, t.y, t.letter) for t in tiles], [p.rack for p in players])
    player = db.get(models.GamePlayer, req.player_id)
    if player is None or player.game_id != game_id:
        raise HTTPException(status_code=404, detail="Player not found")
    rack_list = list(player.rack)
    for letter in req.letters:
        up = letter.upper()
        if up not in rack_list:
            raise HTTPException(status_code=400, detail="tile_not_in_rack")
        rack_list.remove(up)
        game_module.bag.append(up)
    random.shuffle(game_module.bag)
    new_letters = draw_tiles(len(req.letters))
    rack_list.extend(new_letters)
    player.rack = "".join(rack_list)
    db.commit()
    return {"letters": new_letters}


@app.post("/games/{game_id}/pass")
def pass_turn(game_id: int, req: PassRequest) -> dict[str, str]:
    """Pass the current turn."""
    return {"status": "passed"}


@app.post("/games/{game_id}/challenge")
def challenge_move(game_id: int, req: ChallengeRequest) -> dict[str, str]:
    """Challenge the previous move (simplified placeholder)."""
    return {"status": "challenge_not_supported"}


@app.post("/games/{game_id}/resign")
def resign_game(
    game_id: int, req: ResignRequest, db: Session = Depends(get_db)
) -> dict[str, str]:
    """Resign from the game."""
    game = db.get(models.Game, game_id)
    if game is None:
        raise HTTPException(status_code=404, detail="Game not found")
    game.finished = True
    db.commit()
    return {"status": "resigned"}


@app.get("/games/{game_id}")
def get_game_state(
    game_id: int, player_id: int, db: Session = Depends(get_db)
) -> GameState:
    """Retrieve the current state of a game."""
    tiles = db.query(models.PlacedTile).filter_by(game_id=game_id).all()
    players = db.query(models.GamePlayer).filter_by(game_id=game_id).all()
    game = db.get(models.Game, game_id)
    if game is None:
        raise HTTPException(status_code=404, detail="Game not found")
    load_game_state([(t.x, t.y, t.letter) for t in tiles], [p.rack for p in players])
    player = (
        db.query(models.GamePlayer)
        .filter_by(game_id=game_id, id=player_id)
        .first()
    )
    if player is None:
        raise HTTPException(status_code=404, detail="Player not found")
    players, _bot_move, _bot_score = _maybe_play_bot(game_id, game, db)
    tiles = db.query(models.PlacedTile).filter_by(game_id=game_id).all()
    state = _state_response(game, players)
    return GameState(
        rack=list(player.rack),
        tiles=[Tile(row=t.x, col=t.y, letter=t.letter) for t in tiles],
        bag_count=state["bag_count"],
        next_player_id=state["next_player_id"],
        scores=state["scores"],
        passes_in_a_row=state["passes_in_a_row"],
        phase=state["phase"],
    )
<|MERGE_RESOLUTION|>--- conflicted
+++ resolved
@@ -130,7 +130,6 @@
 
     Returns updated players list, the bot move if any, and the bot score.
     """
-<<<<<<< HEAD
     logger.info(
         "Checking bot move for game %s: next=%s vs_computer=%s",
         game_id,
@@ -218,49 +217,7 @@
         "Game %s bot move committed, next player %s", game_id, game.next_player_id
     )
     players = db.query(models.GamePlayer).filter_by(game_id=game_id).all()
-=======
-    players = db.query(models.GamePlayer).filter_by(game_id=game_id).all()
-    bot_move: list[tuple[int, int, str, bool]] | None = None
-    bot_score = 0
-    if game.vs_computer:
-        bot_player = next((p for p in players if p.is_computer), None)
-        if bot_player and game.next_player_id == bot_player.id:
-            move = game_module.bot_turn(list(bot_player.rack))
-            if move:
-                move_tiles, _ = move
-                if move_tiles:
-                    try:
-                        bot_score = place_tiles(move_tiles)
-                    except ValueError:
-                        move_tiles = []
-                if move_tiles:
-                    bot_move = move_tiles
-                    rack_bot = list(bot_player.rack)
-                    for r, c, letter, blank in bot_move:
-                        tile = models.PlacedTile(
-                            game_id=game_id,
-                            player_id=bot_player.id,
-                            x=r,
-                            y=c,
-                            letter=letter.upper(),
-                        )
-                        db.add(tile)
-                        ltr = "?" if blank else letter.upper()
-                        if ltr in rack_bot:
-                            rack_bot.remove(ltr)
-                    drawn_bot = draw_tiles(7 - len(rack_bot))
-                    rack_bot.extend(drawn_bot)
-                    bot_player.rack = "".join(rack_bot)
-                    bot_player.score += bot_score
-                    players_sorted = sorted(players, key=lambda pl: pl.id)
-                    idx_bot = next(
-                        i for i, pl in enumerate(players_sorted) if pl.id == bot_player.id
-                    )
-                    game.next_player_id = players_sorted[(idx_bot + 1) % len(players_sorted)].id
-                    game.passes_in_a_row = 0
-                    db.commit()
-                    players = db.query(models.GamePlayer).filter_by(game_id=game_id).all()
->>>>>>> bc97a7c8
+
     return players, bot_move, bot_score
 
 
